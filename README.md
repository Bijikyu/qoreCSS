--- conflicted
+++ resolved
@@ -47,14 +47,14 @@
 Copy variables.css into your local css stylesheet and change values as you like.
 
 
-<<<<<<< HEAD
+
 For best performance host icons and images on a CDN with long caching headers to avoid extra network requests.
 Serve `core.min.css` and all image assets with `Cache-Control: public, max-age=31536000` to let browsers cache them for a year.
 Enable gzip or Brotli compression for `core.min.css` when serving them, using Nginx or CDN settings. /* instructs enabling asset compression */
 
 For best performance host icons and images on a CDN with long caching headers to avoid extra network requests. Set `Cache-Control: public, max-age=31536000` when serving `core.min.css` and image assets to leverage browser caching.
 Enable gzip or Brotli compression on your server for these files.
-=======
+
 ## Customization <!-- //added section documenting icon filter behavior -->
 `variables.css` includes theme variables such as `--set-adjustments` for recoloring icons. When `prefers-reduced-motion: reduce` is active, the variable is set to `none` so icons show without additional filtering. <!-- //explains reduced motion behavior -->
 
@@ -81,7 +81,7 @@
 Cache-Control: public, max-age=31536000
 Content-Encoding: br
 ```
->>>>>>> 70fca5d2
+
 
 
 <a href="https://www.buymeacoffee.com/bijikyu" target="_blank" rel="noopener noreferrer">Buy me a Coffee (Please)</a>