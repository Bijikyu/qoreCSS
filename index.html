<!DOCTYPE html><!-- Main demo HTML to showcase framework usage -->
<html lang="en" class="sl-theme-dark"><!-- dark theme class used by Shoelace -->
<head>
    <meta charset="UTF-8"><!-- UTF-8 ensures wide character support -->
    <meta http-equiv="X-UA-Compatible" content="IE=edge"><!-- force latest rendering engine -->
    <meta name="viewport" content="width=device-width, initial-scale=1.0"><!-- responsive scaling -->
    <meta name="robots" content="index, follow">
    <title>coreCSS Sandbox</title>
    <link rel="icon" type="image/png" href="https://cdn.jsdelivr.net/gh/Bijikyu/staticAssetsSmall/logos/core-logo-min.png" onerror="this.onerror=null;this.href='core.png'"/><!-- fallback to local icon on CDN failure -->
    <link rel="preload" href="https://cdn.jsdelivr.net/gh/Bijikyu/coreCSS/core.3cf02509.min.css" as="style"><!-- //preloads hashed stylesheet for faster fetch --> //(updated to new build hash 3cf02509)
    <svg xmlns="http://www.w3.org/2000/svg" style="display:none"><!-- inlined sprite so icons require no network fetch -->
      <symbol id="android" viewBox="0 0 24 24"><!-- each symbol is a numbered placeholder -->
        <rect width="24" height="24" rx="4" ry="4" fill="currentColor"/>
        <text x="12" y="16" font-size="12" text-anchor="middle" fill="#fff">1</text>
      </symbol>
      <symbol id="email" viewBox="0 0 24 24"><!-- numbering allows generic styling -->
        <rect width="24" height="24" rx="4" ry="4" fill="currentColor"/>
        <text x="12" y="16" font-size="12" text-anchor="middle" fill="#fff">2</text>
      </symbol>
      <symbol id="fb" viewBox="0 0 24 24"><!-- facebook icon placeholder -->
        <rect width="24" height="24" rx="4" ry="4" fill="currentColor"/>
        <text x="12" y="16" font-size="12" text-anchor="middle" fill="#fff">3</text>
      </symbol>
      <symbol id="fb_messenger" viewBox="0 0 24 24"><!-- facebook messenger icon -->
        <rect width="24" height="24" rx="4" ry="4" fill="currentColor"/>
        <text x="12" y="16" font-size="12" text-anchor="middle" fill="#fff">4</text>
      </symbol>
      <symbol id="github" viewBox="0 0 24 24"><!-- github icon placeholder -->
        <rect width="24" height="24" rx="4" ry="4" fill="currentColor"/>
        <text x="12" y="16" font-size="12" text-anchor="middle" fill="#fff">5</text>
      </symbol>
      <symbol id="insta" viewBox="0 0 24 24"><!-- instagram icon placeholder -->
        <rect width="24" height="24" rx="4" ry="4" fill="currentColor"/>
        <text x="12" y="16" font-size="12" text-anchor="middle" fill="#fff">6</text>
      </symbol>
      <symbol id="linkedin" viewBox="0 0 24 24"><!-- linkedin icon placeholder -->
        <rect width="24" height="24" rx="4" ry="4" fill="currentColor"/>
        <text x="12" y="16" font-size="12" text-anchor="middle" fill="#fff">7</text>
      </symbol>
      <symbol id="patreon" viewBox="0 0 24 24"><!-- patreon icon placeholder -->
        <rect width="24" height="24" rx="4" ry="4" fill="currentColor"/>
        <text x="12" y="16" font-size="12" text-anchor="middle" fill="#fff">8</text>
      </symbol>
      <symbol id="phone" viewBox="0 0 24 24"><!-- phone icon placeholder -->
        <rect width="24" height="24" rx="4" ry="4" fill="currentColor"/>
        <text x="12" y="16" font-size="12" text-anchor="middle" fill="#fff">9</text>
      </symbol>
      <symbol id="pinterest" viewBox="0 0 24 24"><!-- pinterest icon placeholder -->
        <rect width="24" height="24" rx="4" ry="4" fill="currentColor"/>
        <text x="12" y="16" font-size="12" text-anchor="middle" fill="#fff">10</text>
      </symbol>
      <symbol id="reddit" viewBox="0 0 24 24"><!-- reddit icon placeholder -->
        <rect width="24" height="24" rx="4" ry="4" fill="currentColor"/>
        <text x="12" y="16" font-size="12" text-anchor="middle" fill="#fff">11</text>
      </symbol>
      <symbol id="shopify" viewBox="0 0 24 24"><!-- shopify icon placeholder -->
        <rect width="24" height="24" rx="4" ry="4" fill="currentColor"/>
        <text x="12" y="16" font-size="12" text-anchor="middle" fill="#fff">12</text>
      </symbol>
      <symbol id="signal" viewBox="0 0 24 24"><!-- signal icon placeholder -->
        <rect width="24" height="24" rx="4" ry="4" fill="currentColor"/>
        <text x="12" y="16" font-size="12" text-anchor="middle" fill="#fff">13</text>
      </symbol>
      <symbol id="skype" viewBox="0 0 24 24"><!-- skype icon placeholder -->
        <rect width="24" height="24" rx="4" ry="4" fill="currentColor"/>
        <text x="12" y="16" font-size="12" text-anchor="middle" fill="#fff">14</text>
      </symbol>
      <symbol id="snap" viewBox="0 0 24 24"><!-- snapchat icon placeholder -->
        <rect width="24" height="24" rx="4" ry="4" fill="currentColor"/>
        <text x="12" y="16" font-size="12" text-anchor="middle" fill="#fff">15</text>
      </symbol>
      <symbol id="twitter" viewBox="0 0 24 24"><!-- twitter icon placeholder -->
        <rect width="24" height="24" rx="4" ry="4" fill="currentColor"/>
        <text x="12" y="16" font-size="12" text-anchor="middle" fill="#fff">16</text>
      </symbol>
    </svg>
    <link rel="preconnect" href="https://cdn.jsdelivr.net" crossorigin><!-- establishes early CDN connection for faster CSS delivery -->
<<<<<<< HEAD
    <link id="cdnCSS" rel="stylesheet" type="text/css" href="https://cdn.jsdelivr.net/gh/Bijikyu/coreCSS/core.77526ae8.min.css" onerror="this.onerror=null;this.href='core.77526ae8.min.css'"> <!-- load local CSS if CDN fails with hashed file -->
    <script>
        const CDN_BASE_URL = window.CDN_BASE_URL || `https://cdn.jsdelivr.net`; //sets CDN from env var with default
        document.querySelectorAll("link[href^='https://cdn.jsdelivr'],img[src^='https://cdn.jsdelivr']").forEach(el=>{ if(el.href){ el.href = el.href.replace('https://cdn.jsdelivr.net', CDN_BASE_URL); } if(el.src){ el.src = el.src.replace('https://cdn.jsdelivr.net', CDN_BASE_URL); } }); //replaces hard coded CDN with runtime value
    </script>
=======
    <link id="cdnCSS" rel="stylesheet" type="text/css" href="https://cdn.jsdelivr.net/gh/Bijikyu/coreCSS/core.3cf02509.min.css" onerror="this.onerror=null;this.href='core.3cf02509.min.css'"> <!-- load local CSS if CDN fails with hashed file --> //(updated to new build hash 3cf02509)
>>>>>>> 81a969bb
    <link rel="stylesheet" type="text/css" href="variables.css"><!-- local variables override defaults -->
</head>
<body>
    <header><!-- header contains site logo -->
        <div class='desktop flex centerAlign'>
            <a href='/index.html'><img id='headerLogo' src="https://cdn.jsdelivr.net/gh/Bijikyu/staticAssetsSmall/logos/core-logo-min.png" onerror="this.onerror=null;this.src='core.png'"/></a>
        </div>
    </header>

    <!--SPLASH-->
    <main class='col center centerAlign'><!-- central content area holding demo elements -->
				<div class='card col90'>
		        <h2>coreCSS <br> Sandbox</h2>
		        <hr>
		        <div id='splash' class='flex centerAlign row center'>
		            <div class='col center centerAlign'>
                                <img id="logoTransImg" src="https://cdn.jsdelivr.net/gh/Bijikyu/staticAssetsSmall/logos/core-logo-min.png" onerror="this.onerror=null;this.src='core.png'" alt="Logo"/>
		            </div>
		            <div class='col col50 center centerAlign'>
		                <p id="splashText">This html page provided as a sandbox to test changing the CSS variables. If you find the logo ugly, know it was made in 5 min by AI.</p>
		                <br>
                                <button class='col30'>Contact</button><!-- simple demo action button -->
		            </div>
		        </div>
				</div>
        <br>

        <div class='col card col90 flex centerAlign'>
            <h2 id='offerings'>Icon Demo</h2>
            <hr>
            <div class='grid5'> <!-- five column responsive grid for icons -->
               
                <!-- Icons now loaded from sprite for fewer requests --> <!-- //replaced individual imgs with sprite use -->
                <div>
                    <svg class='icon iconLarge' aria-hidden="true"><use href='#android'></use></svg><!-- //replaced img with sprite use for android & hide from screen readers -->
                </div>
                <div>
                    <svg class='icon iconLarge' aria-hidden="true"><use href='#email'></use></svg><!-- //replaced img with sprite use for email & hide from screen readers -->
                </div>
                <div>
                    <svg class='icon iconLarge' aria-hidden="true"><use href='#fb'></use></svg><!-- //replaced img with sprite use for fb & hide from screen readers -->
                </div>
                <div>
                    <svg class='icon iconLarge' aria-hidden="true"><use href='#fb_messenger'></use></svg><!-- //replaced img with sprite use for fb messenger & hide from screen readers -->
                </div>
                <div>
                    <svg class='icon iconLarge' aria-hidden="true"><use href='#github'></use></svg><!-- //replaced img with sprite use for github & hide from screen readers -->
                </div>
                <div>
                    <svg class='icon iconLarge' aria-hidden="true"><use href='#insta'></use></svg><!-- //replaced img with sprite use for insta & hide from screen readers -->
                </div>
                <div>
                    <svg class='icon iconLarge' aria-hidden="true"><use href='#linkedin'></use></svg><!-- //replaced img with sprite use for linkedin & hide from screen readers -->
                </div>
                <div>
                    <svg class='icon iconLarge' aria-hidden="true"><use href='#patreon'></use></svg><!-- //replaced img with sprite use for patreon & hide from screen readers -->
                </div>
                <div>
                    <svg class='icon iconLarge' aria-hidden="true"><use href='#phone'></use></svg><!-- //replaced img with sprite use for phone & hide from screen readers -->
                </div>
                <div>
                    <svg class='icon iconLarge' aria-hidden="true"><use href='#pinterest'></use></svg><!-- //replaced img with sprite use for pinterest & hide from screen readers -->
                </div>
                <div>
                    <svg class='icon iconLarge' aria-hidden="true"><use href='#reddit'></use></svg><!-- //replaced img with sprite use for reddit & hide from screen readers -->
                </div>
                <div>
                    <svg class='icon iconLarge' aria-hidden="true"><use href='#shopify'></use></svg><!-- //replaced img with sprite use for shopify & hide from screen readers -->
                </div>
                <div>
                    <svg class='icon iconLarge' aria-hidden="true"><use href='#signal'></use></svg><!-- //replaced img with sprite use for signal & hide from screen readers -->
                </div>
                <div>
                    <svg class='icon iconLarge' aria-hidden="true"><use href='#skype'></use></svg><!-- //replaced img with sprite use for skype & hide from screen readers -->
                </div>
                <div>
                    <svg class='icon iconLarge' aria-hidden="true"><use href='#snap'></use></svg><!-- //replaced img with sprite use for snap & hide from screen readers -->
                </div>
                <div>
                    <svg class='icon iconLarge' aria-hidden="true"><use href='#twitter'></use></svg><!-- //replaced img with sprite use for twitter & hide from screen readers -->
                </div>
            </div>
        </div>
        
    </main>

    <footer><!-- footer repeats contact links for demonstration -->
        <div class='flex centerAlign row evenly col100'>
            <div class="flex centerAlign col tricol"> <!--Social Media Container-->
                <a href=""><svg class='contactIcon icon' aria-label="Facebook"><title>Facebook</title><use href='#fb'></use></svg></a><!-- //use sprite icon for fb with label -->
                <br>
                <a href=""><svg class='contactIcon icon' aria-label="Twitter"><title>Twitter</title><use href='#twitter'></use></svg></a><!-- //use sprite icon for twitter with label -->
            </div>
            <div class="col footerDesktop tricol">
                <div class='flex centerAlign col'>
                    <img class='footerLogo logo' src="https://cdn.jsdelivr.net/gh/Bijikyu/staticAssetsSmall/logos/core-logo-min.png" onerror="this.onerror=null;this.src='core.png'" alt="Footer logo"/>
                    <p id="footText" >coreCSS © 2022.<br>
                        Made by Brian Quezada.<br>
                    </p>
                </div>
            </div>
            <div class="flex centerAlign col tricol">
                <br>
                <a href="tel:15555555555"><svg class='contactIcon icon' aria-label="Call"><title>Call</title><use href='#phone'></use></svg></a> <!--TODO: phone # with label -->
                <br>
                <a href="mailto:name@domain.com?subject=subject text"><svg class='contactIcon icon' aria-label="Email"><title>Email</title><use href='#email'></use></svg></a> <!--TODO: email with label -->
            </div>
            <div class="flex col footerMobile">
                <div class='flex centerAlign col'>
                    <img class='footerLogo logo' src="https://cdn.jsdelivr.net/gh/Bijikyu/staticAssetsSmall/logos/core-logo-min.png" onerror="this.onerror=null;this.src='core.png'" alt="Footer logo"/>
                    <p id="footText" >coreCSS © 2022.<br>
                        Made by Brian Quezada.<br>
                    </p>
                </div>
            </div>
        </div>
    </footer>
    <script>
        function cdnFallback(){ console.log(`cdnFallback is running with ${typeof CODEX !== 'undefined' ? CODEX : 'undefined'}`); if(typeof CODEX !== 'undefined' && CODEX === 'True'){ document.getElementById('cdnCSS').href = 'core.77526ae8.min.css'; document.querySelectorAll(`img[src^='${CDN_BASE_URL}']`).forEach(img => img.src='core.png'); console.log(`cdnFallback has run resulting in local assets`); return; } console.log(`cdnFallback has run resulting in CDN usage`); } //use CDN_BASE_URL in fallback
        cdnFallback();
    </script>
</body>
</html><|MERGE_RESOLUTION|>--- conflicted
+++ resolved
@@ -75,15 +75,13 @@
       </symbol>
     </svg>
     <link rel="preconnect" href="https://cdn.jsdelivr.net" crossorigin><!-- establishes early CDN connection for faster CSS delivery -->
-<<<<<<< HEAD
+
     <link id="cdnCSS" rel="stylesheet" type="text/css" href="https://cdn.jsdelivr.net/gh/Bijikyu/coreCSS/core.77526ae8.min.css" onerror="this.onerror=null;this.href='core.77526ae8.min.css'"> <!-- load local CSS if CDN fails with hashed file -->
     <script>
         const CDN_BASE_URL = window.CDN_BASE_URL || `https://cdn.jsdelivr.net`; //sets CDN from env var with default
         document.querySelectorAll("link[href^='https://cdn.jsdelivr'],img[src^='https://cdn.jsdelivr']").forEach(el=>{ if(el.href){ el.href = el.href.replace('https://cdn.jsdelivr.net', CDN_BASE_URL); } if(el.src){ el.src = el.src.replace('https://cdn.jsdelivr.net', CDN_BASE_URL); } }); //replaces hard coded CDN with runtime value
     </script>
-=======
-    <link id="cdnCSS" rel="stylesheet" type="text/css" href="https://cdn.jsdelivr.net/gh/Bijikyu/coreCSS/core.3cf02509.min.css" onerror="this.onerror=null;this.href='core.3cf02509.min.css'"> <!-- load local CSS if CDN fails with hashed file --> //(updated to new build hash 3cf02509)
->>>>>>> 81a969bb
+
     <link rel="stylesheet" type="text/css" href="variables.css"><!-- local variables override defaults -->
 </head>
 <body>
