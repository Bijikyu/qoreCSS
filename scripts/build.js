const {execSync} = require('child_process'); //allows shell commands
const fs = require('fs').promises; //file system for reading css using promises
const crypto = require('crypto'); //crypto for hashing
const qerrors = require('qerrors'); //error logger

async function build(){ //runs postcss then renames file to hashed version asynchronously
 console.log(`build is running with ${process.argv.length}`); //log start
 try {
  execSync('npx postcss core.css -o core.min.css --cache'); //process css
  const data = await fs.readFile('core.min.css'); //read built css asynchronously
  const hash = crypto.createHash('sha1').update(data).digest('hex').slice(0,8); //compute sha1 hash
<<<<<<< HEAD
  await fs.rename('core.min.css', `core.${hash}.min.css`); //rename with hash asynchronously
=======
  const files = fs.readdirSync('.').filter(f => /^core\.[a-f0-9]{8}\.min\.css$/.test(f) && f !== `core.${hash}.min.css`); //list old hashed css
  files.forEach(f => fs.unlinkSync(f)); //delete old hashes
  fs.renameSync('core.min.css', `core.${hash}.min.css`); //rename with hash
>>>>>>> 83f4849d
  console.log(`build has run resulting in core.${hash}.min.css`); //log result
  await fs.writeFile('build.hash', hash); //persist hash asynchronously
  console.log(`build is returning ${hash}`); //final log before return
  return hash; //return hash
 } catch(err){
  qerrors(err, 'build failed', {args:process.argv.slice(2)}); //log error
  throw err; //rethrow
 }
}

if(require.main === module){
 build().catch(err => { //handles async failure
  qerrors(err, 'build script failure', {args:process.argv.slice(2)}); //log context
  process.exitCode = 1; //set exit code on failure
 });
}

module.exports = build; //export function<|MERGE_RESOLUTION|>--- conflicted
+++ resolved
@@ -9,13 +9,11 @@
   execSync('npx postcss core.css -o core.min.css --cache'); //process css
   const data = await fs.readFile('core.min.css'); //read built css asynchronously
   const hash = crypto.createHash('sha1').update(data).digest('hex').slice(0,8); //compute sha1 hash
-<<<<<<< HEAD
-  await fs.rename('core.min.css', `core.${hash}.min.css`); //rename with hash asynchronously
-=======
+
   const files = fs.readdirSync('.').filter(f => /^core\.[a-f0-9]{8}\.min\.css$/.test(f) && f !== `core.${hash}.min.css`); //list old hashed css
   files.forEach(f => fs.unlinkSync(f)); //delete old hashes
-  fs.renameSync('core.min.css', `core.${hash}.min.css`); //rename with hash
->>>>>>> 83f4849d
+  await fs.renameSync('core.min.css', `core.${hash}.min.css`); //rename with hash
+
   console.log(`build has run resulting in core.${hash}.min.css`); //log result
   await fs.writeFile('build.hash', hash); //persist hash asynchronously
   console.log(`build is returning ${hash}`); //final log before return
