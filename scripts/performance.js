
/*
 * PERFORMANCE TESTING SCRIPT - CDN RESPONSE TIME MEASUREMENT
 * 
 * PURPOSE AND RATIONALE:
 * This script provides automated performance monitoring for qoreCSS delivery
 * across multiple CDN endpoints. It addresses several critical needs:
 * 
 * 1. CDN PERFORMANCE COMPARISON: Measures actual download times across different CDNs
 * 2. RELIABILITY MONITORING: Detects CDN outages or performance degradation
 * 3. HISTORICAL TRACKING: Builds performance history for trend analysis
 * 4. LOAD TESTING: Simulates concurrent user requests to test CDN capacity
 * 
 * DESIGN DECISIONS:
 * - Queue-based concurrency prevents overwhelming CDN endpoints
 * - Exponential backoff with retries handles transient network issues
 * - Environment detection enables testing in offline development environments
 * - JSON output format enables integration with monitoring dashboards
 * 
 * The testing methodology simulates real-world usage patterns while respecting
 * CDN rate limits and providing actionable performance data.
 */

const fetchRetry = require('./request-retry'); // HTTP client with retry logic for handling network failures
const {performance} = require('perf_hooks'); // High-resolution timing API for accurate measurements
const qerrors = require('./utils/logger'); // Centralized error logging with contextual information
const fs = require('fs'); // File system operations for reading/writing test results
// Manual concurrency control implementation to replace p-limit per REPLITAGENT.md constraints
const {parseEnvInt, parseEnvString, parseEnvBool} = require('./utils/env-config'); // adds boolean parser for CODEX detection
<<<<<<< HEAD
let CDN_BASE_URL = parseEnvString('CDN_BASE_URL', 'https://cdn.jsdelivr.net').replace(/\/+$/, ''); // trims any number of trailing slashes for consistent base url
=======
let CDN_BASE_URL = parseEnvString('CDN_BASE_URL', 'https://cdn.jsdelivr.net').replace(/\/+$/, ''); // removes all trailing slashes for consistency
>>>>>>> 893ef6ee
if(CDN_BASE_URL.trim() === ''){ CDN_BASE_URL = 'https://cdn.jsdelivr.net'; } // fallback to jsDelivr when empty
const MAX_CONCURRENCY = parseEnvInt('MAX_CONCURRENCY', 50, 1, 1000); // validates range 1-1000 with default 50
const QUEUE_LIMIT = parseEnvInt('QUEUE_LIMIT', 5, 1, 100); // validates range 1-100 with default 5
const HISTORY_MAX = 50; // maximum entries kept in performance history file

const {setTimeout} = require('node:timers/promises'); // promise-based timer to replace delay utility

/*
 * SINGLE REQUEST TIMING MEASUREMENT
 * 
 * MEASUREMENT METHODOLOGY:
 * Uses performance.now() for high-resolution timing that's not affected by
 * system clock adjustments. Measures total time including:
 * - DNS resolution
 * - TCP connection establishment
 * - TLS handshake (for HTTPS)
 * - HTTP request/response
 * - Data transfer
 * 
 * This provides end-to-end timing that reflects user experience.
 */
async function getTime(url){ 
 console.log(`getTime is running with ${url}`); // Logs request URL for debugging and monitoring
 const start = performance.now(); // Records high-resolution start timestamp
 try {
  /*
   * ENVIRONMENT-SPECIFIC REQUEST HANDLING
   * Rationale: Development environments may not have internet access.
   * CODEX environment flag enables testing measurement logic offline.
   */
  if(parseEnvBool('CODEX')){ // detects offline mode using shared parser
   console.log(`offline delay is running with 100`); // replicates delay logging for visibility
   await setTimeout(100); // non-blocking wait using timers promise
   console.log(`offline delay is returning undefined`); // logs completion matching previous utility
  } else {
   /*
    * ACTUAL NETWORK REQUEST
    * arrayBuffer responseType ensures we download the complete file
    * rather than just headers, providing realistic timing measurements.
    */
   await fetchRetry(url,{responseType:`arraybuffer`}); 
  }
  const time = performance.now() - start; // Calculates elapsed time with high precision
  console.log(`getTime is returning ${time}`); // Logs measurement result for monitoring
  return time; // Returns elapsed time in milliseconds
 } catch(err){
  qerrors(err, `getTime failed`, {url}); // Logs failure with URL context for debugging
  throw err; // Re-throws to allow caller to handle or aggregate errors
 }
}

/*
 * CONCURRENT REQUEST MEASUREMENT WITH MANUAL QUEUE MANAGEMENT
 * 
 * CONCURRENCY STRATEGY:
 * Manual batching implementation to control concurrent requests, preventing:
 * - CDN rate limiting
 * - Network congestion
 * - Local resource exhaustion
 * 
 * This approach simulates realistic user load while being respectful
 * to CDN infrastructure and providing reliable measurements.
 */
async function measureUrl(url, count){
 console.log(`measureUrl is running with ${url},${count}`); // Logs test parameters for monitoring
 try {
  if(!Number.isInteger(count) || count <= 0){ // validates request count as positive integer
   const err = new Error('count must be positive integer'); // explicit error when count invalid
   qerrors(err, 'measureUrl invalid count', {url,count}); // structured error logging for invalid parameter
   throw err; // stops execution when validation fails
  }
  /*
   * MANUAL CONCURRENCY CONTROL
   * Rationale: Processes requests in batches of QUEUE_LIMIT size
   * to prevent overwhelming the target server while still testing
   * concurrent performance characteristics. Replaces p-limit usage.
   */
  const times = []; // stores all timing results for statistical analysis
  
  /*
   * BATCH PROCESSING LOOP
   * Rationale: Divides total requests into manageable batches
   * that execute concurrently within each batch, then waits
   * before starting the next batch. This provides controlled load.
   */
  for(let i = 0; i < count; i += QUEUE_LIMIT){ // processes requests in batches
   const batchSize = Math.min(QUEUE_LIMIT, count - i); // calculates current batch size
   const batch = Array.from({length: batchSize}, () => getTime(url)); // creates batch of promises
   const batchTimes = await Promise.all(batch); // executes batch concurrently
   times.push(...batchTimes); // adds batch results to overall results
  } 
  
  /*
   * STATISTICAL ANALYSIS
   * Rationale: Average provides a single representative value for
   * comparison across CDNs and over time. Could be extended with
   * median, percentiles, or standard deviation for more detailed analysis.
   * Division by zero protection checks both count and actual results array.
   */
  const avg = (count > 0 && times.length > 0) ? times.reduce((a,b)=>a+b,0)/times.length : 0; 
  console.log(`measureUrl is returning ${avg}`); // Logs average for monitoring
  return avg; // Returns average response time for comparison
 } catch(err){
  qerrors(err, `measureUrl failed`, {url,count}); // Logs error with full test parameters
  throw err; // Re-throws to allow caller to handle failures appropriately
}
}

/*
 * BUILD HASH READER
 *
 * Rationale: Reads build.hash when available to construct filenames
 * without failing when the file is missing. Using fs promises keeps
 * the function lightweight and consistent with other async file ops.
 */
async function readBuildHash(){
 console.log(`readBuildHash is running with build.hash`); // entry log for debugging
 try {
  const data = await fs.promises.readFile('build.hash','utf8'); // read hash file content
  const trimmed = data.trim(); // remove trailing whitespace
  console.log(`readBuildHash is returning ${trimmed}`); // log success
  return trimmed; // return trimmed hash
 } catch(err){
  if(err.code !== 'ENOENT'){ qerrors(err, 'Failed to read build hash', {filename:'build.hash'}); } // unexpected error logging
  console.log(`readBuildHash is returning ''`); // log fallback case
  return ''; // fallback when file missing or unreadable
 }
}

/*
 * MAIN EXECUTION FUNCTION - TEST ORCHESTRATION
 * 
 * WORKFLOW:
 * 1. Read current build hash to test correct CSS version
 * 2. Construct test URLs for all CDN endpoints
 * 3. Parse command line arguments for test configuration
 * 4. Execute tests against all endpoints
 * 5. Display results and optionally save to JSON for historical tracking
 * 
 * This provides comprehensive CDN performance evaluation with flexible
 * configuration and optional data persistence.
 */
async function run(){
 console.log(`run is running with ${process.argv.length}`); // Logs execution start for monitoring
 try {
  /*
   * BUILD HASH INTEGRATION
   * Rationale: Tests must use the current CSS version to provide meaningful
   * results. Reading from build.hash ensures we're testing the same files
   * that users will actually receive. Fallback to core.min.css handles
   * cases where build hasn't run yet.
   */
  const hash = await readBuildHash(); // Read current build hash with local helper
  let fileName = `core.${hash}.min.css`; if(!hash){ fileName = `core.min.css`; } // Falls back when hash is empty
  
  /*
   * CDN ENDPOINT CONFIGURATION
   * Rationale: Testing multiple CDNs provides:
   * - Performance comparison data
   * - Failover validation
   * - Geographic performance insights
   * jsDelivr and GitHub Pages chosen as primary/secondary CDN strategy.
   */
  const urls = [
   `${CDN_BASE_URL}/gh/Bijikyu/qoreCSS/${fileName}`, // Primary CDN (configurable)
   `https://bijikyu.github.io/qoreCSS/${fileName}` // Secondary CDN (GitHub Pages)
  ];
  
  /*
   * COMMAND LINE ARGUMENT PARSING
   * Rationale: Flexible CLI interface enables:
   * - Integration with CI/CD systems
   * - Manual testing with different parameters
   * - Automated monitoring with result persistence
   */
  const args = process.argv.slice(2); 
  const jsonFlag = args.includes(`--json`); // Enables JSON output for automated processing
  if(jsonFlag){ args.splice(args.indexOf(`--json`),1); } // Removes flag from numeric arguments
  
  /*
   * CONCURRENCY CONFIGURATION WITH SAFETY LIMITS
   * Rationale: Configurable concurrency enables testing different load patterns
   * while safety limits prevent accidental DDoS of CDN endpoints.
   * Default of 5 provides meaningful load testing without being aggressive.
   * Range validation prevents resource exhaustion from invalid values.
   */
  let concurrency = parseInt(args[0],10); 
  if(Number.isNaN(concurrency) || concurrency < 1 || concurrency > 1000){ concurrency = 5; } // Validates range 1-1000 with sensible default
  concurrency = Math.max(1, concurrency); // Ensures at least one request (prevents divide by zero)
  if(concurrency > MAX_CONCURRENCY){ console.log(`run concurrency exceeds ${MAX_CONCURRENCY}`); concurrency = MAX_CONCURRENCY; } // Safety cap uses env derived limit
  console.log(`run concurrency set to ${concurrency}`); // Logs final concurrency setting
  
  /*
   * TEST EXECUTION ACROSS ALL ENDPOINTS
   * Rationale: Sequential testing of each endpoint prevents interference
   * between tests while still providing comprehensive performance data.
   * Results object enables structured output for automated processing.
   */
  const results = {}; // stores results for optional JSON output
  let firstAvg; // captures first URL average for function return
  for(const url of urls){
   const avg = await measureUrl(url, concurrency); // Executes performance test
   console.log(`Average for ${url}: ${avg.toFixed(2)}ms`); // Displays human-readable results
   if(firstAvg === undefined){ firstAvg = avg; } // records first result for return value
   if(jsonFlag){ results[url] = avg; } // Stores results for JSON output
  }
  
  /*
   * HISTORICAL DATA PERSISTENCE
   * Rationale: JSON output enables:
   * - Performance trending over time
   * - Integration with monitoring dashboards
   * - Automated alerting on performance degradation
   * Timestamped entries allow correlation with deployments and incidents.
   */
  if(jsonFlag){
   const file = `performance-results.json`;
   const history = fs.existsSync(file) ? JSON.parse(fs.readFileSync(file, 'utf8')) : []; // Loads existing history or creates new array
   const entry = {timestamp: new Date().toISOString(), results}; // Creates timestamped entry
   history.push(entry); // Appends to historical data
   if(history.length > HISTORY_MAX){ history.splice(0, history.length - HISTORY_MAX); } //(trim old results before write)
   fs.writeFileSync(file, JSON.stringify(history, null, 2)); // Saves trimmed history for ongoing tracking
  }
  const returnVal = firstAvg ?? 0; // ensures numeric return when no results
  console.log(`run is returning ${returnVal}`); // Logs value returned for monitoring
  return returnVal; // returns first average to caller
 } catch(err){
  qerrors(err, 'run failed', {args:process.argv.slice(2)}); // uses project logger for structured error output
  throw err; // Re-throws error to allow caller to handle appropriately
 }
}

/*
 * DIRECT EXECUTION HANDLER
 * Rationale: Enables command line usage for manual testing, CI/CD integration,
 * and automated monitoring while keeping functions available for import.
 */
if(require.main === module){
 run().catch(err => { // Handles async failures when run directly for CLI usage
  qerrors(err, 'performance script failure', {args:process.argv.slice(2)}); // uses project logger for structured error output
  process.exitCode = 1; // Signals failure status to calling processes
 });
}

module.exports = {CDN_BASE_URL, getTime, measureUrl, run}; // exports normalized base url for tests and other functions for reuse<|MERGE_RESOLUTION|>--- conflicted
+++ resolved
@@ -27,11 +27,9 @@
 const fs = require('fs'); // File system operations for reading/writing test results
 // Manual concurrency control implementation to replace p-limit per REPLITAGENT.md constraints
 const {parseEnvInt, parseEnvString, parseEnvBool} = require('./utils/env-config'); // adds boolean parser for CODEX detection
-<<<<<<< HEAD
+
 let CDN_BASE_URL = parseEnvString('CDN_BASE_URL', 'https://cdn.jsdelivr.net').replace(/\/+$/, ''); // trims any number of trailing slashes for consistent base url
-=======
-let CDN_BASE_URL = parseEnvString('CDN_BASE_URL', 'https://cdn.jsdelivr.net').replace(/\/+$/, ''); // removes all trailing slashes for consistency
->>>>>>> 893ef6ee
+
 if(CDN_BASE_URL.trim() === ''){ CDN_BASE_URL = 'https://cdn.jsdelivr.net'; } // fallback to jsDelivr when empty
 const MAX_CONCURRENCY = parseEnvInt('MAX_CONCURRENCY', 50, 1, 1000); // validates range 1-1000 with default 50
 const QUEUE_LIMIT = parseEnvInt('QUEUE_LIMIT', 5, 1, 100); // validates range 1-100 with default 5
