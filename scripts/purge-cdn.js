--- conflicted
+++ resolved
@@ -121,9 +121,5 @@
   throw err; // Re-throws error to signal purge failure to calling processes
  }
 } // run function is intentionally not exported or executed automatically
-<<<<<<< HEAD
-module.exports = purgeCdn; //exports purge function for reuse
-=======
 
 module.exports = {purgeCdn, run}; // exports functions for unit testing and reuse
->>>>>>> 568cf624
