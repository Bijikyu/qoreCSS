const fs = require('fs').promises; //imports fs for reading and writing files with promises
const qerrors = require('qerrors'); //imports error logger

async function updateHtml(){ //updates index.html with new css hash asynchronously
 console.log(`updateHtml is running with ${process.argv.length}`); //logs function start
 try {
<<<<<<< HEAD
  const hash = (await fs.readFile('build.hash','utf8')).trim(); //reads hash asynchronously from build.hash
  const html = await fs.readFile('index.html','utf8'); //reads index.html content asynchronously
  const updated = html.replace(/core\.[a-f0-9]{8}\.min\.css/g, `core.${hash}.min.css`); //replaces old hash
  await fs.writeFile('index.html', updated); //writes modified html back asynchronously
=======
  const hash = fs.readFileSync('build.hash','utf8').trim(); //reads hash from build.hash
  const html = fs.readFileSync('index.html','utf8'); //reads index.html content
  const cdnUrl = process.env.CDN_BASE_URL || `https://cdn.jsdelivr.net`; //gets CDN from env with default
  let updated = html.replace(/core\.[a-f0-9]{8}\.min\.css/g, `core.${hash}.min.css`); //replaces old hash
  updated = updated.replace(/\{\{CDN_BASE_URL\}\}/g, cdnUrl); //substitutes CDN placeholder
  fs.writeFileSync('index.html', updated); //writes modified html back
>>>>>>> 83f4849d
  console.log(`updateHtml has run resulting in core.${hash}.min.css`); //logs result of update
  console.log(`updateHtml is returning ${hash}`); //logs return value
  return hash; //returns new hash
 } catch(err){
  qerrors(err, 'updateHtml failed', {args:process.argv.slice(2)}); //logs error context
  throw err; //rethrows error for caller
 }
}

if(require.main === module){ //runs when called directly
 updateHtml().catch(err => { //handles async failure
  qerrors(err, 'updateHtml script failure', {args:process.argv.slice(2)}); //log error context
  process.exitCode = 1; //set failure exit code
 });
}

module.exports = updateHtml; //exports function<|MERGE_RESOLUTION|>--- conflicted
+++ resolved
@@ -4,19 +4,14 @@
 async function updateHtml(){ //updates index.html with new css hash asynchronously
  console.log(`updateHtml is running with ${process.argv.length}`); //logs function start
  try {
-<<<<<<< HEAD
-  const hash = (await fs.readFile('build.hash','utf8')).trim(); //reads hash asynchronously from build.hash
-  const html = await fs.readFile('index.html','utf8'); //reads index.html content asynchronously
-  const updated = html.replace(/core\.[a-f0-9]{8}\.min\.css/g, `core.${hash}.min.css`); //replaces old hash
-  await fs.writeFile('index.html', updated); //writes modified html back asynchronously
-=======
+
   const hash = fs.readFileSync('build.hash','utf8').trim(); //reads hash from build.hash
   const html = fs.readFileSync('index.html','utf8'); //reads index.html content
   const cdnUrl = process.env.CDN_BASE_URL || `https://cdn.jsdelivr.net`; //gets CDN from env with default
   let updated = html.replace(/core\.[a-f0-9]{8}\.min\.css/g, `core.${hash}.min.css`); //replaces old hash
   updated = updated.replace(/\{\{CDN_BASE_URL\}\}/g, cdnUrl); //substitutes CDN placeholder
-  fs.writeFileSync('index.html', updated); //writes modified html back
->>>>>>> 83f4849d
+  await fs.writeFileSync('index.html', updated); //writes modified html back
+
   console.log(`updateHtml has run resulting in core.${hash}.min.css`); //logs result of update
   console.log(`updateHtml is returning ${hash}`); //logs return value
   return hash; //returns new hash
